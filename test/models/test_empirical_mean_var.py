from unittest import TestCase

import numpy as np

from vectoptal.models import EmpiricalMeanVarModel
<<<<<<< HEAD
from vectoptal.datasets import Dataset
=======
>>>>>>> 20237881


class TestEmpiricalMeanVarModel(TestCase):
    """Test the EmpiricalMeanVarModel class."""

    def setUp(self):
        # A basic setup for the model.
        self.input_dim = 2
        self.output_dim = 2
        self.noise_var = 0.1
        self.design_count = 3
        self.track_means = True
        self.track_variances = True
        self.model = EmpiricalMeanVarModel(
            input_dim=self.input_dim,
            output_dim=self.output_dim,
            noise_var=self.noise_var,
            design_count=self.design_count,
            track_means=self.track_means,
            track_variances=self.track_variances,
        )

    def test_add_sample(self):
        """Test the add_sample method."""
        with self.assertRaises(AssertionError):
            indices = [0]
            Y_t = np.array([[1, 2], [3, 4]])
            self.model.add_sample(indices, Y_t)

        with self.assertRaises(AssertionError):
            indices = [6]
            Y_t = np.array([[1, 2]])
            self.model.add_sample(indices, Y_t)

        indices = [0, 0, 1]
        Y_t = np.array([[1, 2], [3, 4], [5, 6]])
        self.model.add_sample(indices, Y_t)
        sample_counts = [2, 1, 0]
        for idx, count in enumerate(sample_counts):
            with self.subTest(idx=idx):
                self.assertEqual(self.model.design_samples[idx].shape[0], count)

    def test_clear_data(self):
        """Test the clear_data method."""
        self.model.clear_data()
        for i in range(self.design_count):
            with self.subTest(i=i):
                self.assertEqual(self.model.design_samples[i].shape, (0, self.output_dim))

    def test_update(self):
        """Test the update method."""
        self.model.add_sample([0, 0, 1], np.array([[1, 2], [3, 4], [5, 6]]))

        self.model.track_means = False
        self.model.track_variances = False
        self.model.update()
        self.assertIsNone(self.model.means)
        self.assertIsNone(self.model.variances)

        self.model.track_means = True
        self.model.track_variances = True
        self.model.update()
        means_tracked = np.array([[2, 3], [5, 6], [0, 0]])
        variances_tracked = np.array(
            [
                [[1, 0], [0, 1]],
                [[self.noise_var, 0], [0, self.noise_var]],
                [[self.noise_var, 0], [0, self.noise_var]],
            ]
        )
        np.testing.assert_allclose(self.model.means, means_tracked)
        np.testing.assert_allclose(self.model.variances, variances_tracked)

    def test_predict(self):
        """Test the predict method."""
        self.model.add_sample([0, 0, 1], np.array([[1, 2], [3, 4], [5, 6]]))
        self.model.update()

        # NOTE: Actual coordinates of test points are not used, only the indices are used.

        with self.assertRaises(AssertionError):
            self.model.predict(np.array([[-1, -1]]))

        X = np.array([[-1, -1, 0], [-1, -1, 1]])

        # Test if the predict method returns the correct output when track_means
        # and track_variances are disabled.
        self.model.track_variances = False
        self.model.track_means = False
        means = np.array([[0, 0], [0, 0]])
        variances = np.array([[[1, 0], [0, 1]], [[1, 0], [0, 1]]])
        out_mean, out_variances = self.model.predict(X)
        np.testing.assert_allclose(out_mean, means)
        np.testing.assert_allclose(out_variances, variances)

        # Test if the predict method returns the correct output when track_means
        # and track_variances are enabled.
        self.model.track_variances = True
        self.model.track_means = True
        means = np.array([[2, 3], [5, 6]])
        variances = np.array([[[1, 0], [0, 1]], [[self.noise_var, 0], [0, self.noise_var]]])
        out_mean, out_variances = self.model.predict(X)
        np.testing.assert_allclose(out_mean, means)
        np.testing.assert_allclose(out_variances, variances)<|MERGE_RESOLUTION|>--- conflicted
+++ resolved
@@ -3,10 +3,7 @@
 import numpy as np
 
 from vectoptal.models import EmpiricalMeanVarModel
-<<<<<<< HEAD
 from vectoptal.datasets import Dataset
-=======
->>>>>>> 20237881
 
 
 class TestEmpiricalMeanVarModel(TestCase):
