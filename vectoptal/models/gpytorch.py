import logging
from abc import ABC
from typing import Optional, List, Union

import torch
import gpytorch
from gpytorch.mlls import SumMarginalLogLikelihood
from botorch.fit import fit_gpytorch_mll

import numpy as np

from vectoptal.models import GPModel, ModelList
from vectoptal.maximization_problem import Problem
from vectoptal.utils.utils import generate_sobol_samples

torch.set_default_dtype(torch.float64)


class GPyTorchModel(GPModel, ABC):
    def __init__(self) -> None:
        super().__init__()

    def to_tensor(self, data) -> torch.Tensor:
        if not isinstance(data, torch.Tensor):
            data = torch.tensor(data, dtype=torch.float64).to(self.device)

        return data

    def get_kernel_type(self):
        kernel = self.model.covar_module
        while True:
            if isinstance(kernel, gpytorch.kernels.RBFKernel):
                return "RBF"
            elif isinstance(kernel, gpytorch.kernels.MultitaskKernel):
                kernel = kernel.data_covar_module
                continue
            elif hasattr(kernel, "base_kernel"):
                kernel = kernel.base_kernel
                continue
            else:
                return "Other"


# TODO: Make GPyTorch models optionally take covar_module and mean_module.
class MultitaskExactGPModel(gpytorch.models.ExactGP):
    def __init__(self, train_inputs, train_targets, likelihood, kernel):
        super().__init__(train_inputs, train_targets, likelihood)

        input_dim = train_inputs.shape[-1]
        output_dim = train_targets.shape[-1]

        self.mean_module = gpytorch.means.MultitaskMean(
            gpytorch.means.ZeroMean(), num_tasks=output_dim
        )

        # self.base_covar_module = gpytorch.kernels.ScaleKernel(kernel(ard_num_dims=input_dim))
        self.base_covar_module = kernel(
            ard_num_dims=input_dim, lengthscale_prior=gpytorch.priors.GammaPrior(3.0, 6.0)
        )  # Scale kernel is unnecessary
        self.covar_module = gpytorch.kernels.MultitaskKernel(
            self.base_covar_module, num_tasks=output_dim, rank=output_dim
        )

        self.mean_module.requires_grad_(True)
        self.covar_module.requires_grad_(True)

    def forward(self, x):
        mean_x = self.mean_module(x)
        covar_x = self.covar_module(x)
        return gpytorch.distributions.MultitaskMultivariateNormal(mean_x, covar_x)


class BatchIndependentExactGPModel(gpytorch.models.ExactGP):
    def __init__(self, train_inputs, train_targets, likelihood, kernel):
        super().__init__(train_inputs, train_targets, likelihood)

        input_dim = train_inputs.shape[-1]
        output_dim = train_targets.shape[-1]

        self.mean_module = gpytorch.means.ZeroMean(batch_shape=torch.Size([output_dim]))

        self.covar_module = gpytorch.kernels.ScaleKernel(
            kernel(batch_shape=torch.Size([output_dim]), ard_num_dims=input_dim),
            batch_shape=torch.Size([output_dim]),
        )

        self.mean_module.requires_grad_(True)
        self.covar_module.requires_grad_(True)

    def forward(self, x):
        mean_x = self.mean_module(x)
        covar_x = self.covar_module(x)
        return gpytorch.distributions.MultitaskMultivariateNormal.from_batch_mvn(
            gpytorch.distributions.MultivariateNormal(mean_x, covar_x)
        )


class GPyTorchMultioutputExactModel(GPyTorchModel, ABC):
    """Assumes known noise variance."""

    def __init__(
        self, input_dim, output_dim, noise_var, model_kind: gpytorch.models.ExactGP
    ) -> None:
        super().__init__()

        self.device = "cpu"

        self.input_dim = input_dim
        self.output_dim = output_dim
        self.model_kind = model_kind

        # Data containers.
        self.clear_data()

        # Set up likelihood
        self.noise_var = torch.tensor(noise_var)
        if self.noise_var.dim() > 1:
            self.likelihood = gpytorch.likelihoods.MultitaskGaussianLikelihood(
                num_tasks=self.output_dim,
                rank=len(self.noise_var),
                noise_constraint=gpytorch.constraints.GreaterThan(1e-10),
                has_global_noise=False,
            ).to(self.device)
            self.likelihood.task_noise_covar = self.noise_var
        else:
            self.likelihood = gpytorch.likelihoods.MultitaskGaussianLikelihood(
                num_tasks=self.output_dim,
                rank=0,
                noise_constraint=gpytorch.constraints.GreaterThan(1e-10),
                has_task_noise=False,
            ).to(self.device)
            self.likelihood.noise = self.noise_var
        self.likelihood.requires_grad_(False)

        self.kernel_type = gpytorch.kernels.RBFKernel
        self.model = None

    def add_sample(self, X_t, Y_t):
        X_t = self.to_tensor(X_t[..., : self.input_dim])
        Y_t = self.to_tensor(Y_t)

        assert X_t.ndim == 2 and Y_t.ndim == 2, (
            "Model expects a 2D and 1D tensors for X_t and Y_t,"
            f"but got {X_t.ndim} and {Y_t.ndim} instead."
        )

        self.train_inputs = torch.cat([self.train_inputs, X_t], 0)
        self.train_targets = torch.cat([self.train_targets, Y_t], 0)

    def clear_data(self):
        self.train_inputs = torch.empty((0, self.input_dim)).to(self.device)
        self.train_targets = torch.empty((0, self.output_dim)).to(self.device)

    def update(self):
        if self.model is None:
            self.model = self.model_kind(
                self.train_inputs, self.train_targets, self.likelihood, self.kernel_type
            ).to(self.device)
        else:
            self.model.set_train_data(self.train_inputs, self.train_targets, strict=False)

        self.model.eval()
        self.likelihood.eval()

    def train(self):
        self.model.train()
        self.likelihood.train()

        mll = gpytorch.mlls.ExactMarginalLogLikelihood(self.likelihood, self.model)

<<<<<<< HEAD
        logging.info("Training started.")
        fit_gpytorch_model(mll)
        logging.info("Training done.")
=======
        print("Training started.")
        fit_gpytorch_mll(mll)
        print("Training done.")
>>>>>>> f62595de

        self.model.eval()
        self.likelihood.eval()

    def evaluate_kernel(self, X=None):
        assert self.model is not None, "Kernel evaluated before model initialization."

        if X is None:
            X = self.train_inputs
        Kn = self.model.covar_module(X, X).evaluate()
        Kn = Kn.numpy(force=True)

        return Kn

    def get_lengthscale_and_var(self):
        assert self.model is not None, "Model not initialized."

        cov_module = self.model.covar_module
        if isinstance(self.model, MultitaskExactGPModel):
            lengthscales = cov_module.data_covar_module.lengthscale.squeeze().numpy(force=True)
            variances = cov_module.task_covar_module.var.squeeze().numpy(force=True)
        elif isinstance(self.model, BatchIndependentExactGPModel):
            lengthscales = cov_module.base_kernel.lengthscale.squeeze().numpy(force=True)
            variances = cov_module.outputscale.squeeze().numpy(force=True)

        return lengthscales, variances


class CorrelatedExactGPyTorchModel(GPyTorchMultioutputExactModel):
    def __init__(self, input_dim, output_dim, noise_var) -> None:
        super().__init__(input_dim, output_dim, noise_var, MultitaskExactGPModel)

    def predict(self, test_X):
        # Last column of X_t are sample space indices.
        test_X = self.to_tensor(test_X[:, : self.input_dim])

        test_X = test_X[:, None, :]  # Prepare for batch inference

        with torch.no_grad(), torch.autograd.set_detect_anomaly(True):
            res = self.model(test_X)

            means = res.mean.squeeze().cpu().numpy()  # Squeeze the sample dimension
            variances = res.covariance_matrix
            variances = variances.cpu().numpy()

        return means, variances


class IndependentExactGPyTorchModel(GPyTorchMultioutputExactModel):
    def __init__(self, input_dim, output_dim, noise_var) -> None:
        super().__init__(input_dim, output_dim, noise_var, BatchIndependentExactGPModel)

    def predict(self, test_X):
        # Last column of X_t are sample space indices.
        test_X = self.to_tensor(test_X[..., : self.input_dim])

        with torch.no_grad(), torch.autograd.set_detect_anomaly(True):
            res = self.model(test_X)

            means = res.mean.squeeze().cpu().numpy()  # Squeeze the sample dimension
            variances = (
                torch.einsum("ij,ki->kij", torch.eye(self.output_dim), res.variance).cpu().numpy()
            )

        return means, variances


def get_gpytorch_model_w_known_hyperparams(
    model_class,
    problem: Problem,
    noise_var: float,
    initial_sample_cnt: int,
    X: Optional[np.ndarray] = None,
    Y: Optional[np.ndarray] = None,
) -> GPyTorchMultioutputExactModel:
    """
    Creates and returns a GPyTorch model after training and freezing model parameters.
    If X and Y is not given, sobol samples are evaluated to generate a learning dataset.
    """
    if X is None:
        X = generate_sobol_samples(problem.in_dim, 1024)  # TODO: magic number
    if Y is None:
        Y = problem.evaluate(X)

    in_dim = X.shape[1]
    out_dim = Y.shape[1]

    model = model_class(in_dim, out_dim, noise_var=noise_var)

    model.add_sample(X, Y)
    model.update()
    model.train()
    model.clear_data()

    # TODO: Initial sampling should be done outside of here. Can be a utility function.
    if initial_sample_cnt > 0:
        initial_indices = np.random.choice(len(X), initial_sample_cnt)
        initial_points = X[initial_indices]
        initial_values = Y[initial_indices]

        model.add_sample(initial_points, initial_values)
        model.update()

    return model


class SingleTaskGP(gpytorch.models.ExactGP):
    def __init__(self, train_inputs, train_targets, likelihood, kernel):
        super().__init__(train_inputs, train_targets, likelihood)

        input_dim = train_inputs.shape[-1]

        self.mean_module = gpytorch.means.ConstantMean()
        self.covar_module = gpytorch.kernels.ScaleKernel(kernel(ard_num_dims=input_dim))

        self.mean_module.requires_grad_(True)
        self.covar_module.requires_grad_(True)

    def forward(self, x):
        mean = self.mean_module(x)
        covar = self.covar_module(x)
        return gpytorch.distributions.MultivariateNormal(mean, covar)


class GPyTorchModelListExactModel(GPyTorchModel, ModelList):
    def __init__(self, input_dim, output_dim, noise_var) -> None:
        super().__init__()

        self.device = "cpu"

        self.input_dim = input_dim
        self.output_dim = output_dim

        # Data containers.
        self.clear_data()

        # Set up likelihood
        self.noise_var = torch.tensor(noise_var)
        likelihood = gpytorch.likelihoods.GaussianLikelihood(
            noise_constraint=gpytorch.constraints.GreaterThan(1e-10),
        ).to(self.device)
        likelihood.noise = self.noise_var
        likelihood.requires_grad_(False)
        self.likelihoods = [likelihood] * self.output_dim

        self.kernel_type = gpytorch.kernels.RBFKernel
        self.model = None

    def _add_sample_single(self, X_t, Y_t, dim_index: int):
        self.train_inputs[dim_index] = torch.cat([self.train_inputs[dim_index], X_t], 0)
        self.train_targets[dim_index] = torch.cat([self.train_targets[dim_index], Y_t], 0)

    def add_sample(self, X_t, Y_t, dim_index: Union[int, List[int]]):
        X_t = self.to_tensor(X_t[..., : self.input_dim])
        Y_t = self.to_tensor(Y_t)

        assert X_t.ndim == 2 and Y_t.ndim == 1, (
            "Model expects a 2D and 1D tensors for X_t and Y_t,"
            f"but got {X_t.ndim} and {Y_t.ndim} instead."
        )

        # All samples belongs to same model
        if isinstance(dim_index, int):
            self._add_sample_single(X_t, Y_t, dim_index)
            return

        # Each sample is for corresponding model
        assert len(dim_index) == len(X_t), "dim_index should be the same length as data"

        dim_index = torch.tensor(dim_index, dtype=torch.int32)
        unique_dims = torch.unique(dim_index)
        for dim_i in unique_dims:
            sample_indices_dim = dim_index == dim_i
            self._add_sample_single(
                X_t[sample_indices_dim].reshape(-1, self.input_dim), Y_t[sample_indices_dim], dim_i
            )

    def clear_data(self):
        self.train_inputs = [
            torch.empty((0, self.input_dim)).to(self.device) for _ in range(self.output_dim)
        ]
        self.train_targets = [torch.empty((0)).to(self.device) for _ in range(self.output_dim)]

    def update(self):
        if self.model is None:
            models = [
                SingleTaskGP(
                    self.train_inputs[obj_i],
                    self.train_targets[obj_i],
                    self.likelihoods[obj_i],
                    kernel=self.kernel_type,
                )
                for obj_i in range(self.output_dim)
            ]
            self.model = gpytorch.models.IndependentModelList(*models)
            self.likelihood = gpytorch.likelihoods.LikelihoodList(
                *[model.likelihood for model in self.model.models]
            )
        else:
            for obj_i in range(self.output_dim):
                self.model.models[obj_i].set_train_data(
                    self.train_inputs[obj_i], self.train_targets[obj_i], strict=False
                )

        self.model.eval()
        self.likelihood.eval()

    def train(self):
        self.model.train()
        self.likelihood.train()

        mll = SumMarginalLogLikelihood(self.likelihood, self.model)

<<<<<<< HEAD
        logging.info("Training started.")
        fit_gpytorch_mll_torch(mll)
        logging.info("Training done.")
=======
        print("Training started.")
        fit_gpytorch_mll(mll)
        print("Training done.")
>>>>>>> f62595de

        self.model.eval()
        self.likelihood.eval()

    def evaluate_kernel(self, X):
        """
        X: M x dim points to evaluate.

        Returns:
            NMxNM covariance matrix where each NxN block is a diagonal matrix with entries from
            corresponging model and N is the number of models, i.e. output dimension.
        """
        N = len(self.model.models)
        M = len(X)

        Kn_i = torch.stack([model.covar_module(X, X).evaluate() for model in self.model.models])
        Kn = Kn_i.unsqueeze(2).expand(-1, -1, N, -1).reshape(N * M, N * M)
        Kn = Kn.numpy(force=True)

        return Kn

    def get_lengthscale_and_var(self):
        lengthscales = np.zeros(self.input_dim)
        variances = np.zeros(self.input_dim)
        for model_i, model in enumerate(self.model.models):
            cov_module = model.covar_module
            lengthscale = cov_module.base_kernel.lengthscale.squeeze().numpy(force=True).item()
            variance = cov_module.outputscale.squeeze().numpy(force=True).item()

            lengthscales[model_i] = lengthscale
            variances[model_i] = variance

        return lengthscales, variances

    def predict(self, test_X):
        test_X = self.to_tensor(test_X)

        test_X = test_X[:, None, :]  # Prepare for batch inference

        means = np.zeros((len(test_X), self.output_dim))
        variances = np.zeros((len(test_X), self.output_dim, self.output_dim))

        predictions: List[gpytorch.distributions.MultivariateNormal] = self.model(
            *[test_X for _ in range(self.output_dim)]
        )
        for dim_i in range(self.output_dim):
            mean = predictions[dim_i].mean.squeeze().numpy(force=True)
            var = predictions[dim_i].covariance_matrix.squeeze().numpy(force=True)
            means[:, dim_i] = mean.copy()
            variances[:, dim_i, dim_i] = var

        return means, variances

    def sample_from_posterior(self, test_X, sample_count=1):
        test_X = self.to_tensor(test_X)

        # Generate MultivariateNormals from each model
        predictions: List[gpytorch.distributions.MultivariateNormal] = self.model(
            *[test_X for _ in range(self.output_dim)]
        )

        # Combine them into a MultitaskMultivariateNormal
        posterior = gpytorch.distributions.MultitaskMultivariateNormal.from_independent_mvns(
            predictions
        )

        samples = posterior.sample(torch.Size([sample_count])).numpy(force=True)

        return samples

    def sample_from_single_posterior(self, test_X, dim_index: int, sample_count=1):
        test_X = self.to_tensor(test_X)

        # Generate MultivariateNormal from the model
        posterior: gpytorch.distributions.MultivariateNormal = self.model.models[dim_index](test_X)

        samples = posterior.sample(torch.Size([sample_count])).numpy(force=True)

        return samples


def get_gpytorch_modellist_w_known_hyperparams(
    problem: Problem,
    noise_var: float,
    initial_sample_cnt: int,
    X: Optional[np.ndarray] = None,
    Y: Optional[np.ndarray] = None,
) -> GPyTorchModelListExactModel:
    """
    Creates and returns a GPyTorch modellist after training and freezing model parameters.
    If X and Y is not given, sobol samples are evaluated to generate a learning dataset.
    """
    if X is None:
        X = generate_sobol_samples(problem.in_dim, 1024)  # TODO: magic number
    if Y is None:
        Y = problem.evaluate(X)

    in_dim = X.shape[1]
    out_dim = Y.shape[1]

    model = GPyTorchModelListExactModel(in_dim, out_dim, noise_var=noise_var)

    for dim_i in range(out_dim):
        model.add_sample(X, Y[:, dim_i], dim_i)
    model.update()
    model.train()
    model.clear_data()

    # TODO: Initial sampling should be done outside of here. Can be a utility function.
    if initial_sample_cnt > 0:
        choices = np.stack(
            [  # Expand X to also include dimensions
                np.arange(len(X)).repeat(out_dim),
                np.tile(np.arange(out_dim), len(X)),
            ],
            axis=-1,
        )
        selected_pt_obj_indices = np.random.choice(len(choices), initial_sample_cnt)
        initial_pt_obj_indices = choices[selected_pt_obj_indices]
        initial_points = X[initial_pt_obj_indices[:, 0]]
        initial_values = problem.evaluate(initial_points)

        model.add_sample(
            initial_points,
            initial_values[np.arange(initial_sample_cnt), initial_pt_obj_indices[:, 1]],
            initial_pt_obj_indices[:, 1],
        )
        model.update()

    return model<|MERGE_RESOLUTION|>--- conflicted
+++ resolved
@@ -168,15 +168,9 @@
 
         mll = gpytorch.mlls.ExactMarginalLogLikelihood(self.likelihood, self.model)
 
-<<<<<<< HEAD
         logging.info("Training started.")
-        fit_gpytorch_model(mll)
+        fit_gpytorch_mll(mll)
         logging.info("Training done.")
-=======
-        print("Training started.")
-        fit_gpytorch_mll(mll)
-        print("Training done.")
->>>>>>> f62595de
 
         self.model.eval()
         self.likelihood.eval()
@@ -390,15 +384,9 @@
 
         mll = SumMarginalLogLikelihood(self.likelihood, self.model)
 
-<<<<<<< HEAD
         logging.info("Training started.")
-        fit_gpytorch_mll_torch(mll)
+        fit_gpytorch_mll(mll)
         logging.info("Training done.")
-=======
-        print("Training started.")
-        fit_gpytorch_mll(mll)
-        print("Training done.")
->>>>>>> f62595de
 
         self.model.eval()
         self.likelihood.eval()
