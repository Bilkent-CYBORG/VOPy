--- conflicted
+++ resolved
@@ -199,17 +199,14 @@
         self.model.update()
 
     def run_one_step(self) -> bool:
-<<<<<<< HEAD
         """
         Run one step of the algorithm.
 
         Returns True if the algorithm is over.
         """
-=======
         if len(self.S) == 0:
             return True
 
->>>>>>> 73acfbed
         self.round += 1
         print(f"Round {self.round}")
 
