import copy
import logging
from typing import Literal

import numpy as np

from vectoptal.order import Order
from vectoptal.datasets import get_dataset_instance
from vectoptal.design_space import FixedPointsDesignSpace
from vectoptal.algorithms.algorithm import PALAlgorithm
from vectoptal.maximization_problem import ProblemFromDataset
from vectoptal.acquisition import SumVarianceAcquisition, optimize_acqf_discrete
from vectoptal.confidence_region import confidence_region_is_dominated, confidence_region_is_covered
from vectoptal.models import (
    CorrelatedExactGPyTorchModel,
    IndependentExactGPyTorchModel,
    get_gpytorch_model_w_known_hyperparams,
)


class PaVeBaGP(PALAlgorithm):
    """
    Implement the GP-based Pareto Vector Bandits (PaVeBa) algorithm.

    :param float epsilon: Determines the accuracy of the PAC-learning framework.
    :param float delta: Determines the success probability of the PAC-learning framework.
    :param str dataset_name: Name of the dataset to be used.
    :param order: Order to be used.
    :param float noise_var: Variance of the Gaussian sampling noise.
    :param float conf_contraction: Contraction coefficient to shrink the confidence regions empirically.
    :param str type: Specifies if the algorithm uses dependent hyperellipsoidal or independent hyperrectangular confidence regions.
    :param int batch_size: Number of samples taken in each round.

    The algorithm sequentially samples design rewards with a multivariate white Gaussian noise whose diagonal
    entries are specified by the user.

    Returns None.

    Example:
        >>> from vectoptal.order import ComponentwiseOrder(4)
        >>> from vectoptal.algorithms import PaVeBaGP
        >>>
        >>> epsilon, delta, noise_var = 0.01, 0.01, 0.01
        >>> dataset_name = "DiskBrake"
        >>> order_acute = ComponentwiseOrder(2)
        >>>
        >>> PaVeBaGP = PaVeBaGP(epsilon, delta, dataset_name, order_acute, noise_var)
        >>>
        >>> while True:
        >>>     is_done = PaVeBaGP.run_one_step()
        >>>
        >>>     if is_done:
        >>>          break
        >>>
        >>> pareto_indices = PaVeBaGP.P

    Reference: "Learning the Pareto Set Under Incomplete Preferences: Pure Exploration in Vector Bandits,"
            Karagözlü, Yıldırım, Ararat, Tekin, AISTATS, '24
            https://proceedings.mlr.press/v238/karagozlu24a.html
    """

    def __init__(
        self,
        epsilon,
        delta,
        dataset_name,
        order: Order,
        noise_var,
        conf_contraction=32,
        type: Literal["IH", "DE"] = "IH",
        batch_size=1,
    ) -> None:
        super().__init__(epsilon, delta)

        self.order = order
        self.batch_size = batch_size
        self.conf_contraction = conf_contraction

        dataset = get_dataset_instance(dataset_name)

        self.m = dataset.out_dim

        if type == "IH":
            design_confidence_type = "hyperrectangle"
            model_class = IndependentExactGPyTorchModel
        elif type == "DE":
            design_confidence_type = "hyperellipsoid"
            model_class = CorrelatedExactGPyTorchModel

        self.design_space = FixedPointsDesignSpace(
            dataset.in_data, dataset.out_dim, confidence_type=design_confidence_type
        )
        self.problem = ProblemFromDataset(dataset, noise_var)

        self.model = get_gpytorch_model_w_known_hyperparams(
            model_class,
            self.problem,
            noise_var,
            initial_sample_cnt=1,
            X=dataset.in_data,
            Y=dataset.out_data,
        )

        self.cone_alpha = self.order.ordering_cone.alpha.flatten()
        self.cone_alpha_eps = self.cone_alpha * self.epsilon

        self.S = set(range(self.design_space.cardinality))
        self.P = set()
        self.U = set()
        self.round = 0
        self.sample_count = 0

    def modeling(self):
        """
        Construct the confidence regions of all active designs given all past observations.
        """
        self.alpha_t = self.compute_alpha()
        A = self.S.union(self.U)
        self.design_space.update(self.model, self.alpha_t, list(A))

    def discarding(self):
        """
        Discard the designs that are highly likely to be suboptimal using the confidence regions.
        """
        A = self.S.union(self.U)

        to_be_discarded = []
        for pt in self.S:
            pt_conf = self.design_space.confidence_regions[pt]
            for pt_prime in A:
                if pt_prime == pt:
                    continue

                pt_p_conf = self.design_space.confidence_regions[pt_prime]

                if confidence_region_is_dominated(self.order, pt_conf, pt_p_conf, 0):
                    to_be_discarded.append(pt)
                    break

        for pt in to_be_discarded:
            self.S.remove(pt)

    def pareto_updating(self):
        """
        Identify the designs that are highly likely to be `epsilon`-optimal using the confidence regions.
        """
        A = self.S.union(self.U)

        is_index_pareto = []
        for pt in self.S:
            pt_conf = self.design_space.confidence_regions[pt]
            for pt_prime in A:
                if pt_prime == pt:
                    continue

                pt_p_conf = self.design_space.confidence_regions[pt_prime]

                if confidence_region_is_covered(
                    self.order, pt_conf, pt_p_conf, self.cone_alpha_eps
                ):
                    is_index_pareto.append(False)
                    break
            else:
                is_index_pareto.append(True)

        tmp_S = copy.deepcopy(self.S)
        for is_pareto, pt in zip(is_index_pareto, tmp_S):
            if is_pareto:
                self.S.remove(pt)
                self.P.add(pt)
        logging.debug(f"Pareto: {str(self.P)}")

    def useful_updating(self):
        """
        Identify the useful designs.
        """
        self.U = set()
        for pt in self.P:
            pt_conf = self.design_space.confidence_regions[pt]
            for pt_prime in self.S:
                pt_p_conf = self.design_space.confidence_regions[pt_prime]

                if confidence_region_is_covered(
                    self.order, pt_conf, pt_p_conf, self.cone_alpha_eps
                ):
                    self.U.add(pt)
                    break
        logging.debug(f"Useful: {str(self.U)}")

    def evaluating(self):
        """
        Observe the active designs via sampling.
        """
        A = self.S.union(self.U)
        acq = SumVarianceAcquisition(self.model)
        active_pts = self.design_space.points[list(A)]
        candidate_list, _ = optimize_acqf_discrete(acq, self.batch_size, choices=active_pts)

        observations = self.problem.evaluate(candidate_list)

        self.sample_count += len(candidate_list)
        self.model.add_sample(candidate_list, observations)
        self.model.update()

    def run_one_step(self) -> bool:
        """
        Run one step of the algorithm.

        Returns True if the algorithm is over.
        """
        if len(self.S) == 0:
            return True

        self.round += 1
        print(f"Round {self.round}")

        print(f"Round {self.round}:Evaluating")
        self.evaluating()

        print(f"Round {self.round}:Modeling")
        self.modeling()

        print(f"Round {self.round}:Discarding")
        self.discarding()

        print(f"Round {self.round}:Pareto update")
        self.pareto_updating()

        print(f"Round {self.round}:Useful update")
        self.useful_updating()

        print(
            f"There are {len(self.S)} designs left in set S and" f" {len(self.P)} designs in set P."
        )

        print(f"Round {self.round}:Sample count {self.sample_count}")

        return len(self.S) == 0

    def compute_alpha(self):
<<<<<<< HEAD
        """
        Compute the radii of the confidence regions to be used in modeling.
        """
        alpha = (
            8*self.m*np.log(6) + 4*np.log(
                (np.pi**2 * self.round**2 * self.design_space.cardinality)/(6*self.delta)
            )
=======
        alpha = 8 * self.m * np.log(6) + 4 * np.log(
            (np.pi**2 * self.round**2 * self.design_space.cardinality) / (6 * self.delta)
>>>>>>> 20237881
        )

        return (alpha / self.conf_contraction) * np.ones(
            self.m,
        )<|MERGE_RESOLUTION|>--- conflicted
+++ resolved
@@ -238,7 +238,6 @@
         return len(self.S) == 0
 
     def compute_alpha(self):
-<<<<<<< HEAD
         """
         Compute the radii of the confidence regions to be used in modeling.
         """
@@ -246,11 +245,6 @@
             8*self.m*np.log(6) + 4*np.log(
                 (np.pi**2 * self.round**2 * self.design_space.cardinality)/(6*self.delta)
             )
-=======
-        alpha = 8 * self.m * np.log(6) + 4 * np.log(
-            (np.pi**2 * self.round**2 * self.design_space.cardinality) / (6 * self.delta)
->>>>>>> 20237881
-        )
 
         return (alpha / self.conf_contraction) * np.ones(
             self.m,
