import copy
import logging
from typing import Literal, Optional

import numpy as np

from vectoptal.order import Order
from vectoptal.datasets import get_dataset_instance
from vectoptal.design_space import FixedPointsDesignSpace
from vectoptal.algorithms.algorithm import PALAlgorithm
from vectoptal.maximization_problem import ProblemFromDataset, DecoupledEvaluationProblem
from vectoptal.acquisition import MaxVarianceDecoupledAcquisition, optimize_decoupled_acqf_discrete
from vectoptal.confidence_region import confidence_region_is_dominated, confidence_region_is_covered
from vectoptal.models import GPyTorchModelListExactModel, get_gpytorch_modellist_w_known_hyperparams


class PaVeBaPartialGP(PALAlgorithm):
    """
    Implement the partially observable GP-based Pareto Vector Bandits (PaVeBa) algorithm.

    :param float epsilon: Determines the accuracy of the PAC-learning framework.
    :param float delta: Determines the success probability of the PAC-learning framework.
    :param str dataset_name: Name of the dataset to be used.
    :param order: Order to be used.
    :param float noise_var: Variance of the Gaussian sampling noise.
    :param float conf_contraction: Contraction coefficient to shrink the confidence regions empirically.
    :param list costs: Cost associated with sampling each objective.
    :param str confidence_type: Specifies if the algorithm uses hyperellipsoidal or hyperrectangular confidence regions.
    :param int batch_size: Number of samples taken in each round.

    The algorithm sequentially samples design rewards with a multivariate white Gaussian noise whose diagonal
    entries are specified by the user.

    Returns None.

    Example:
        >>> from vectoptal.order import ComponentwiseOrder
        >>> from vectoptal.algorithms import PaVeBaPartialGP
        >>>
        >>> epsilon, delta, noise_var = 0.01, 0.01, 0.01
        >>> dataset_name = "DiskBrake"
        >>> order_acute = ComponentwiseOrder(2)
        >>>
        >>> PaVeBaPartialGP = PaVeBaPartialGP(epsilon, delta, dataset_name, order_acute, noise_var)
        >>>
        >>> while True:
        >>>     is_done = PaVeBaPartialGP.run_one_step()
        >>>
        >>>     if is_done:
        >>>          break
        >>>
        >>> pareto_indices = PaVeBaPartialGP.P
    """

    def __init__(
        self,
        epsilon,
        delta,
        dataset_name,
        order: Order,
        noise_var,
        conf_contraction=32,
        costs: Optional[list] = None,
        cost_budget: Optional[float] = None,
        confidence_type: Literal["hyperrectangle", "hyperellipsoid"] = "hyperrectangle",
        batch_size=1,
    ) -> None:
        super().__init__(epsilon, delta)

        self.order = order
        self.batch_size = batch_size
        self.conf_contraction = conf_contraction
        self.costs = np.array(costs) if costs is not None else costs
        self.cost_budget = cost_budget if cost_budget is not None else np.inf

        dataset = get_dataset_instance(dataset_name)

        self.m = dataset.out_dim

        self.design_space = FixedPointsDesignSpace(
            dataset.in_data, dataset.out_dim, confidence_type=confidence_type
        )
        self.problem = DecoupledEvaluationProblem(ProblemFromDataset(dataset, noise_var))

        self.model: GPyTorchModelListExactModel = get_gpytorch_modellist_w_known_hyperparams(
            self.problem, noise_var, initial_sample_cnt=1, X=dataset.in_data, Y=dataset.out_data
        )

        self.cone_alpha = self.order.ordering_cone.alpha.flatten()
        self.cone_alpha_eps = self.cone_alpha * self.epsilon

        self.S = set(range(self.design_space.cardinality))
        self.P = set()
        self.U = set()
        self.round = 0
        # TODO: Initial samples are managed in model preparation, they're not taken into account.
        self.sample_count = 0
        self.total_cost = 0.0

    def modeling(self):
        """
        Construct the confidence regions of all active designs given all past observations.
        """
        self.alpha_t = self.compute_alpha()
        A = self.S.union(self.U)
        self.design_space.update(self.model, self.alpha_t, list(A))

    def discarding(self):
        """
        Discard the designs that are highly likely to be suboptimal using the confidence regions.
        """
        A = self.S.union(self.U)

        to_be_discarded = []
        for pt in self.S:
            pt_conf = self.design_space.confidence_regions[pt]
            for pt_prime in A:
                if pt_prime == pt:
                    continue

                pt_p_conf = self.design_space.confidence_regions[pt_prime]

                if confidence_region_is_dominated(self.order, pt_conf, pt_p_conf, 0):
                    to_be_discarded.append(pt)
                    break

        for pt in to_be_discarded:
            self.S.remove(pt)

    def pareto_updating(self):
        """
        Identify the designs that are highly likely to be `epsilon`-optimal using the confidence regions.
        """
        A = self.S.union(self.U)

        is_index_pareto = []
        for pt in self.S:
            pt_conf = self.design_space.confidence_regions[pt]
            for pt_prime in A:
                if pt_prime == pt:
                    continue

                pt_p_conf = self.design_space.confidence_regions[pt_prime]

                if confidence_region_is_covered(
                    self.order, pt_conf, pt_p_conf, self.cone_alpha_eps
                ):
                    is_index_pareto.append(False)
                    break
            else:
                is_index_pareto.append(True)

        tmp_S = copy.deepcopy(self.S)
        for is_pareto, pt in zip(is_index_pareto, tmp_S):
            if is_pareto:
                self.S.remove(pt)
                self.P.add(pt)
        logging.debug(f"Pareto: {str(self.P)}")

    def useful_updating(self):
        """
        Identify the useful designs.
        """
        self.U = set()
        for pt in self.P:
            pt_conf = self.design_space.confidence_regions[pt]
            for pt_prime in self.S:
                pt_p_conf = self.design_space.confidence_regions[pt_prime]

                if confidence_region_is_covered(
                    self.order, pt_conf, pt_p_conf, self.cone_alpha_eps
                ):
                    self.U.add(pt)
                    break
        logging.debug(f"Useful: {str(self.U)}")

    def evaluating(self):
        """
        Observe the active designs via sampling.
        """
        A = self.S.union(self.U)
        acq = MaxVarianceDecoupledAcquisition(self.model, costs=self.costs)
        active_pts = self.design_space.points[list(A)]
        candidate_list, acq_values, eval_indices = optimize_decoupled_acqf_discrete(
            acq, self.batch_size, choices=active_pts
        )

        print("Points:", candidate_list)
        print("Acq. values:", acq_values)
        print("Obj. indices:", eval_indices)

        observations = self.problem.evaluate(candidate_list, eval_indices)

        self.sample_count += len(candidate_list)
        if self.costs is not None:
            self.total_cost += np.sum(self.costs[eval_indices])
        self.model.add_sample(candidate_list, observations, eval_indices)
        self.model.update()

    def run_one_step(self) -> bool:
        """
        Run one step of the algorithm.

        Returns True if the algorithm is over.
        """
        if len(self.S) == 0 or self.total_cost >= self.cost_budget:
            return True

        self.round += 1
        print(f"Round {self.round}")

        print(f"Round {self.round}:Evaluating")
        self.evaluating()

        print(f"Round {self.round}:Modeling")
        self.modeling()

        print(f"Round {self.round}:Discarding")
        self.discarding()

        print(f"Round {self.round}:Pareto update")
        self.pareto_updating()

        print(f"Round {self.round}:Useful update")
        self.useful_updating()

        print(
            f"There are {len(self.S)} designs left in set S and" f" {len(self.P)} designs in set P."
        )

        print(f"Round {self.round}:Sample count {self.sample_count}")

        return len(self.S) == 0 or self.total_cost >= self.cost_budget

    def compute_alpha(self):
<<<<<<< HEAD
        """
        Compute the radii of the confidence regions to be used in modeling.
        """
        alpha = (
            2*np.log(
                (np.pi**2 * self.round**2 * self.design_space.cardinality)/(3*self.delta)
            )
=======
        alpha = 2 * np.log(
            (np.pi**2 * self.round**2 * self.design_space.cardinality) / (3 * self.delta)
>>>>>>> 20237881
        )

        return (alpha / self.conf_contraction) * np.ones(
            self.m,
        )<|MERGE_RESOLUTION|>--- conflicted
+++ resolved
@@ -233,7 +233,6 @@
         return len(self.S) == 0 or self.total_cost >= self.cost_budget
 
     def compute_alpha(self):
-<<<<<<< HEAD
         """
         Compute the radii of the confidence regions to be used in modeling.
         """
@@ -241,11 +240,7 @@
             2*np.log(
                 (np.pi**2 * self.round**2 * self.design_space.cardinality)/(3*self.delta)
             )
-=======
-        alpha = 2 * np.log(
-            (np.pi**2 * self.round**2 * self.design_space.cardinality) / (3 * self.delta)
->>>>>>> 20237881
-        )
+
 
         return (alpha / self.conf_contraction) * np.ones(
             self.m,
