import copy
import logging
from typing import Literal, Optional

import numpy as np

from vectoptal.order import Order
from vectoptal.datasets import get_dataset
from vectoptal.design_space import FixedPointsDesignSpace
from vectoptal.algorithms.algorithm import PALAlgorithm
from vectoptal.maximization_problem import ProblemFromDataset, DecoupledEvaluationProblem
from vectoptal.acquisition import (
    MaxVarianceDecoupledAcquisition,
    optimize_decoupled_acqf_discrete
)
from vectoptal.confidence_region import (
    confidence_region_is_dominated,
    confidence_region_is_covered
)
from vectoptal.models import (
    GPyTorchModelListExactModel,
    get_gpytorch_modellist_w_known_hyperparams
)


class PaVeBaPartialGP(PALAlgorithm):
    """
    Implement the partially observable GP-based Pareto Vector Bandits (PaVeBa) algorithm.

    :param float epsilon: Determines the accuracy of the PAC-learning framework.
    :param float delta: Determines the success probability of the PAC-learning framework.
    :param str dataset_name: Name of the dataset to be used.
    :param order: Order to be used.
    :param float noise_var: Variance of the Gaussian sampling noise.
    :param float conf_contraction: Contraction coefficient to shrink the confidence regions empirically.
    :param list costs: Cost associated with sampling each objective.
    :param str confidence_type: Specifies if the algorithm uses hyperellipsoidal or hyperrectangular confidence regions.
    :param int batch_size: Number of samples taken in each round.

    The algorithm sequentially samples design rewards with a multivariate white Gaussian noise whose diagonal
    entries are specified by the user.

    Returns None.

    Example:
        >>> from vectoptal.order import ComponentwiseOrder
        >>> from vectoptal.algorithms import PaVeBaPartialGP
        >>>
        >>> epsilon, delta, noise_var = 0.01, 0.01, 0.01
        >>> dataset_name = "DiskBrake"
        >>> order_acute = ComponentwiseOrder(2)
        >>>
        >>> PaVeBaPartialGP = PaVeBaPartialGP(epsilon, delta, dataset_name, order_acute, noise_var)
        >>>
        >>> while True:
        >>>     is_done = PaVeBaPartialGP.run_one_step()
        >>>
        >>>     if is_done:
        >>>          break
        >>>
        >>> pareto_indices = PaVeBaPartialGP.P
    """

    def __init__(
        self, epsilon, delta,
        dataset_name, order: Order,
        noise_var,
        conf_contraction=32,
        costs: Optional[list] = None,
        cost_budget: Optional[float] = None,
        confidence_type: Literal["hyperrectangle", "hyperellipsoid"]="hyperrectangle",
        batch_size=1,
    ) -> None:
        super().__init__(epsilon, delta)

        self.order = order
        self.batch_size = batch_size
        self.conf_contraction = conf_contraction
        self.costs = np.array(costs) if costs is not None else costs
        self.cost_budget = cost_budget if cost_budget is not None else np.inf

        dataset = get_dataset(dataset_name)

        self.m = dataset.out_dim

        self.design_space = FixedPointsDesignSpace(
            dataset.in_data, dataset.out_dim, confidence_type=confidence_type
        )
        self.problem = DecoupledEvaluationProblem(ProblemFromDataset(dataset, noise_var))

        self.model: GPyTorchModelListExactModel = get_gpytorch_modellist_w_known_hyperparams(
            self.problem, noise_var, initial_sample_cnt=1,
            X=dataset.in_data, Y=dataset.out_data
        )

        self.cone_alpha = self.order.ordering_cone.alpha.flatten()
        self.cone_alpha_eps = self.cone_alpha * self.epsilon

        self.S = set(range(self.design_space.cardinality))
        self.P = set()
        self.U = set()
        self.round = 0
        # TODO: Initial samples are managed in model preparation, they're not taken into account.
        self.sample_count = 0
        self.total_cost = 0.0

    def modeling(self):
        """
        Construct the confidence regions of all active designs given all past observations.
        """
        self.alpha_t = self.compute_alpha()
        A = self.S.union(self.U)
        self.design_space.update(self.model, self.alpha_t, list(A))

    def discarding(self):
        """
        Discard the designs that are highly likely to be suboptimal using the confidence regions.
        """
        A = self.S.union(self.U)

        to_be_discarded = []
        for pt in self.S:
            pt_conf = self.design_space.confidence_regions[pt]
            for pt_prime in A:
                if pt_prime == pt:
                    continue

                pt_p_conf = self.design_space.confidence_regions[pt_prime]

                if confidence_region_is_dominated(self.order, pt_conf, pt_p_conf, 0):
                    to_be_discarded.append(pt)
                    break

        for pt in to_be_discarded:
            self.S.remove(pt)

    def pareto_updating(self):
        """
        Identify the designs that are highly likely to be `epsilon`-optimal using the confidence regions.
        """
        A = self.S.union(self.U)

        is_index_pareto = []
        for pt in self.S:
            pt_conf = self.design_space.confidence_regions[pt]
            for pt_prime in A:
                if pt_prime == pt:
                    continue

                pt_p_conf = self.design_space.confidence_regions[pt_prime]

                if confidence_region_is_covered(
                    self.order, pt_conf, pt_p_conf, self.cone_alpha_eps
                ):
                    is_index_pareto.append(False)
                    break
            else:
                is_index_pareto.append(True)

        tmp_S = copy.deepcopy(self.S)
        for is_pareto, pt in zip(is_index_pareto, tmp_S):
            if is_pareto:
                self.S.remove(pt)
                self.P.add(pt)
        logging.debug(f"Pareto: {str(self.P)}")

    def useful_updating(self):
        """
        Identify the useful designs.
        """
        self.U = set()
        for pt in self.P:
            pt_conf = self.design_space.confidence_regions[pt]
            for pt_prime in self.S:
                pt_p_conf = self.design_space.confidence_regions[pt_prime]

                if confidence_region_is_covered(
                    self.order, pt_conf, pt_p_conf, self.cone_alpha_eps
                ):
                    self.U.add(pt)
                    break
        logging.debug(f"Useful: {str(self.U)}")

    def evaluating(self):
        """
        Observe the active designs via sampling.
        """
        A = self.S.union(self.U)
        acq = MaxVarianceDecoupledAcquisition(self.model, costs=self.costs)
        active_pts = self.design_space.points[list(A)]
        candidate_list, acq_values, eval_indices = optimize_decoupled_acqf_discrete(
            acq, self.batch_size, choices=active_pts
        )

        print("Points:", candidate_list)
        print("Acq. values:", acq_values)
        print("Obj. indices:", eval_indices)

        observations = self.problem.evaluate(candidate_list, eval_indices)

        self.sample_count += len(candidate_list)
        if self.costs is not None:
            self.total_cost += np.sum(self.costs[eval_indices])
        self.model.add_sample(candidate_list, observations, eval_indices)
        self.model.update()

    def run_one_step(self) -> bool:
<<<<<<< HEAD
        """
        Run one step of the algorithm.

        Returns True if the algorithm is over.
        """
=======
        if len(self.S) == 0 or self.total_cost >= self.cost_budget:
            return True

>>>>>>> 73acfbed
        self.round += 1
        print(f"Round {self.round}")

        print(f"Round {self.round}:Evaluating")
        self.evaluating()

        print(f"Round {self.round}:Modeling")
        self.modeling()

        print(f"Round {self.round}:Discarding")
        self.discarding()

        print(f"Round {self.round}:Pareto update")
        self.pareto_updating()

        print(f"Round {self.round}:Useful update")
        self.useful_updating()

        print(
            f"There are {len(self.S)} designs left in set S and"
            f" {len(self.P)} designs in set P."
        )

        print(f"Round {self.round}:Sample count {self.sample_count}")

        return len(self.S) == 0 or self.total_cost >= self.cost_budget

    def compute_alpha(self):
        """
        Compute the radii of the confidence regions to be used in modeling.
        """
        alpha = (
            2*np.log(
                (np.pi**2 * self.round**2 * self.design_space.cardinality)/(3*self.delta)
            )
        )

        return (alpha / self.conf_contraction) * np.ones(self.m, )<|MERGE_RESOLUTION|>--- conflicted
+++ resolved
@@ -205,17 +205,14 @@
         self.model.update()
 
     def run_one_step(self) -> bool:
-<<<<<<< HEAD
         """
         Run one step of the algorithm.
 
         Returns True if the algorithm is over.
         """
-=======
         if len(self.S) == 0 or self.total_cost >= self.cost_budget:
             return True
 
->>>>>>> 73acfbed
         self.round += 1
         print(f"Round {self.round}")
 
