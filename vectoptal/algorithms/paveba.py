--- conflicted
+++ resolved
@@ -216,14 +216,10 @@
         return len(self.S) == 0
 
     def compute_radius(self):
-<<<<<<< HEAD
         """
         Compute the radii of the confidence regions to be used in modeling.
         """
-        t1 = (8 * self.noise_var / self.round)
-=======
         t1 = 8 * self.noise_var / self.round
->>>>>>> 20237881
         t2 = np.log(  # ni**2 is equal to t**2 since only active arms are sampled
             (np.pi**2 * (self.m + 1) * self.design_space.cardinality * self.round**2)
             / (6 * self.delta)
