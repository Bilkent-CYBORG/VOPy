--- conflicted
+++ resolved
@@ -15,11 +15,7 @@
 
 
 class ConfidenceRegion(ABC):
-<<<<<<< HEAD
-    """Abstract class for confidence regions"""
-=======
     """Abstract base class for confidence regions."""
->>>>>>> 661a130a
 
     def __init__(self) -> None:
         super().__init__()
@@ -31,17 +27,6 @@
 
 class RectangularConfidenceRegion(ConfidenceRegion):
     """
-<<<<<<< HEAD
-    Implements the hyperrectangular confidence region object.
-    Note that the edges should be parall`el to the axes.
-
-    :param int dim: Dimension of the space of the hyperrectangle.
-    :param lower: Bottom-left corner of the hyperrectangle.
-    :param upper: Upper-right corner of the hyperrectangle.
-    :param intersect_iteratively: If True, the hyperrectangle will be
-        intersected with the new one iteratively.
-
-=======
     Implements the axis-aligned hyperrectangular confidence region object.
 
     :param dim: The dimension of the hyperrectangle.
@@ -53,7 +38,6 @@
     :param intersect_iteratively: If True, the confidence region is updated by intersecting each
         incoming hyperrectangle with the current one.
     :type intersect_iteratively: bool
->>>>>>> 661a130a
     """
 
     def __init__(
@@ -88,15 +72,6 @@
         """
         return np.linalg.norm(self.upper - self.lower)
 
-<<<<<<< HEAD
-    def update(self, mean: np.ndarray, covariance: np.ndarray, scale: np.ndarray = np.array(1.0)):
-        """
-        Update the hyperrectangle using a new mean and covariance matrix.
-
-        :param mean: Mean for the new hyperrectangle.
-        :param covariance: Covariance matrix for the new hyperrectangle.
-        :param scale: Scaling factor for the covariance matrix.
-=======
     def update(
         self, mean: np.ndarray, covariance: np.ndarray, scale: np.ndarray = np.array(1.0)
     ) -> None:
@@ -111,7 +86,6 @@
         :type covariance: np.ndarray
         :param scale: Scaling factor for the covariance matrix.
         :type scale: np.ndarray
->>>>>>> 661a130a
         """
         assert covariance.shape[-1] == covariance.shape[-2], "Covariance matrix must be square."
         std = np.sqrt(np.diag(covariance.squeeze()))
@@ -126,18 +100,6 @@
             self.upper = U
 
     @property
-<<<<<<< HEAD
-    def center(self):
-        """Returns the center of the hyperrectangle"""
-        return (self.lower + self.upper) / 2
-
-    def intersect(self, lower: np.ndarray, upper: np.ndarray):
-        """
-        Intersect the hyperrectangle with a new hyperrectangle.
-
-        :param lower: Bottom-left corner of the new hyperrectangle.
-        :param upper: Upper-right corner of the new hyperrectangle.
-=======
     def center(self) -> np.ndarray:
         """
         Returns the center of the hyperrectangle.
@@ -156,7 +118,6 @@
         :type lower: np.ndarray
         :param upper: Upper-right corner of the new hyperrectangle.
         :type upper: np.ndarray
->>>>>>> 661a130a
         """
         # if the two rectangles overlap
         if hyperrectangle_check_intersection(self.lower, self.upper, lower, upper):
@@ -168,17 +129,6 @@
             self.upper = upper
 
     @classmethod
-<<<<<<< HEAD
-    def is_dominated(cls, order: Order, obj1, obj2, slackness: np.ndarray):
-        """
-        Checks if the second hyperrectangle dominates the first one at each possible pair of points.
-
-        :param order: Ordering object.
-        :param obj1: First hyperrectangle.
-        :param obj2: Second hyperrectangle.
-        :param slackness: Slackness parameter. Gives a bonus the second hyperrectangle.
-        """
-=======
     def is_dominated(
         cls, order: Order, obj1: ConfidenceRegion, obj2: ConfidenceRegion, slackness: np.ndarray
     ) -> bool:
@@ -199,7 +149,6 @@
             obj1.lower
         ), "Slackness must be a scalar or a vector of the same size as the number of dimensions."
 
->>>>>>> 661a130a
         verts1 = hyperrectangle_get_vertices(obj1.lower, obj1.upper)
         verts2 = hyperrectangle_get_vertices(obj2.lower, obj2.upper)
 
@@ -210,17 +159,6 @@
         return True
 
     @classmethod
-<<<<<<< HEAD
-    def check_dominates(cls, order: Order, obj1, obj2, slackness: np.ndarray = np.array(0.0)):
-        """
-        Checks if all corners of the first hyperrectangle has a corresponding point in the second
-         hyperrectangle dominated by it.
-
-        :param order: Ordering object.
-        :param obj1: First hyperrectangle.
-        :param obj2: Second hyperrectangle.
-        :param slackness: Slackness parameter. Gives a bonus the second hyperrectangle.
-=======
     def check_dominates(
         cls,
         order: Order,
@@ -240,7 +178,6 @@
         :return: True if all corners of the first hyperrectangle are dominated by corresponding
             points in the second hyperrectangle, False otherwise.
         :rtype: bool
->>>>>>> 661a130a
         """
         cone_matrix = order.ordering_cone.W
 
@@ -255,17 +192,6 @@
         return True
 
     @classmethod
-<<<<<<< HEAD
-    def is_covered(cls, order, obj1, obj2, slackness):
-        """
-        Checks if there is at least one point in the second hyperrectangle
-        that dominates at least one point from the first hyperrectangle.
-
-        :param order: Ordering object.
-        :param obj1: First hyperrectangle.
-        :param obj2: Second hyperrectangle.
-        :param slackness: Slackness parameter. Gives a bonus the second hyperrectangle.
-=======
     def is_covered(
         cls, order: Order, obj1: ConfidenceRegion, obj2: ConfidenceRegion, slackness: np.ndarray
     ) -> bool:
@@ -281,7 +207,6 @@
         :return: True if the first hyperrectangle can be covered by the second hyperrectangle,
             False otherwise.
         :rtype: bool
->>>>>>> 661a130a
         """
         cone_matrix = order.ordering_cone.W
         m = cone_matrix.shape[1]
@@ -321,12 +246,6 @@
     """
     Implements the ellipsoidal confidence region object.
 
-<<<<<<< HEAD
-    :param int dim: Dimension of the space of the ellipsoid.
-    :param center: Center of the ellipsoid.
-    :param sigma: Covariance matrix of the ellipsoid.
-    :param alpha: Scaling factor for the covariance matrix.
-=======
     :param int dim: The dimension of the ellipsoid.
     :param center: The center of the ellipsoid.
     :type center: Optional[np.ndarray]
@@ -334,7 +253,6 @@
     :type sigma: Optional[np.ndarray]
     :param alpha: The scaling factor of the ellipsoid.
     :type alpha: Optional[float]
->>>>>>> 661a130a
     """
 
     def __init__(
@@ -355,11 +273,6 @@
             self.sigma = np.eye(dim)
             self.alpha = 1.0
 
-<<<<<<< HEAD
-        # WARNING: ALPHA IS FLOAT ABOVE, BUT NDARRAY BELOW
-
-    def update(self, mean: np.ndarray, covariance: np.ndarray, scale: np.ndarray = np.array(1.0)):
-=======
     def update(
         self, mean: np.ndarray, covariance: np.ndarray, scale: np.ndarray = np.array(1.0)
     ) -> None:
@@ -374,7 +287,6 @@
         :type scale: np.ndarray
         """
 
->>>>>>> 661a130a
         assert covariance.shape[-1] == covariance.shape[-2], "Covariance matrix must be square."
         assert (
             np.array(scale).size == 1
@@ -385,17 +297,6 @@
         self.alpha = scale
 
     @classmethod
-<<<<<<< HEAD
-    def is_dominated(cls, order: Order, obj1, obj2, slackness: np.ndarray):
-        """
-        Checks if the second ellipsoid dominates the first one at each possible pair of points.
-
-        :param order: Ordering object.
-        :param obj1: First ellipsoid.
-        :param obj2: Second ellipsoid.
-        :param slackness: Slackness parameter. Gives a bonus the second ellipsoid.
-        """
-=======
     def is_dominated(
         cls, order: Order, obj1: ConfidenceRegion, obj2: ConfidenceRegion, slackness: np.ndarray
     ) -> bool:
@@ -412,7 +313,6 @@
         :rtype: bool
         """
 
->>>>>>> 661a130a
         output_dim = len(obj1.center)
         cone_matrix = order.ordering_cone.W
 
@@ -481,17 +381,6 @@
         raise NotImplementedError
 
     @classmethod
-<<<<<<< HEAD
-    def is_covered(cls, order, obj1, obj2, slackness):
-        """
-        Checks if there is at least one point in the second ellipsoid
-        that dominates at least one point from the first ellipsoid.
-
-        :param order: Ordering object.
-        :param obj1: First ellipsoid.
-        :param obj2: Second ellipsoid.
-        :param slackness: Slackness parameter. Gives a bonus the second ellipsoid.
-=======
     def is_covered(
         cls, order: Order, obj1: ConfidenceRegion, obj2: ConfidenceRegion, slackness: np.ndarray
     ):
@@ -507,7 +396,6 @@
         :return: True if the first ellipsoid can be covered by the second ellipsoid,
             False otherwise.
         :rtype: bool
->>>>>>> 661a130a
         """
         cone_matrix = order.ordering_cone.W
         output_dim = cone_matrix.shape[1]
